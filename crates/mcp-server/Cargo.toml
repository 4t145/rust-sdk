--- conflicted
+++ resolved
@@ -22,20 +22,4 @@
 tracing = "0.1"
 tracing-subscriber = { version = "0.3", features = ["env-filter"] }
 tracing-appender = "0.2"
-async-trait = "0.1"
-<<<<<<< HEAD
-
-
-[dev-dependencies]
-tokio-util = { version = "0.7", features = ["io", "codec"]}
-rand = { version = "0.8" }
-
-[target.'cfg(not(target_arch = "wasm32"))'.dev-dependencies]
-axum = { version = "0.8", features = ["macros"] }
-tokio = { version = "1", features = ["full"] }
-
-[target.'cfg(target_arch = "wasm32")'.dev-dependencies]
-tokio = { version = "1", features = ["io-util", "rt", "time", "macros"] }
-wasi = { version = "0.11.0+wasi-snapshot-preview1" }
-=======
->>>>>>> 957f183b
+async-trait = "0.1"
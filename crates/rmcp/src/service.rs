<<<<<<< HEAD
use crate::error::Error as McpError;
use crate::model::{
    CancelledNotification, CancelledNotificationParam, JsonRpcBatchRequestItem,
    JsonRpcBatchResponseItem, JsonRpcError, JsonRpcMessage, JsonRpcNotification, JsonRpcRequest,
    JsonRpcResponse, RequestId,
};
use crate::transport::IntoTransport;
=======
>>>>>>> 0a2f13a1
use futures::future::BoxFuture;
use thiserror::Error;

use crate::{
    error::Error as McpError,
    model::{
        CancelledNotification, CancelledNotificationParam, JsonRpcMessage, Message, RequestId,
    },
    transport::IntoTransport,
};
#[cfg(feature = "client")]
mod client;
#[cfg(feature = "client")]
pub use client::*;
#[cfg(feature = "server")]
mod server;
#[cfg(feature = "server")]
pub use server::*;
#[cfg(feature = "tower")]
mod tower;
use tokio_util::sync::CancellationToken;
#[cfg(feature = "tower")]
pub use tower::*;
use tracing::instrument;
#[derive(Error, Debug)]
#[non_exhaustive]
pub enum ServiceError {
    #[error("Mcp error: {0}")]
    McpError(McpError),
    #[error("Transport error: {0}")]
    Transport(std::io::Error),
    #[error("Unexpected response type")]
    UnexpectedResponse,
    #[error("task cancelled for reason {}", reason.as_deref().unwrap_or("<unknown>"))]
    Cancelled { reason: Option<String> },
    #[error("request timeout after {}", chrono::Duration::from_std(*timeout).unwrap_or_default())]
    Timeout { timeout: Duration },
}

impl ServiceError {}
trait TransferObject:
    std::fmt::Debug + Clone + serde::Serialize + serde::de::DeserializeOwned + Send + Sync + 'static
{
}

impl<T> TransferObject for T where
    T: std::fmt::Debug
        + serde::Serialize
        + serde::de::DeserializeOwned
        + Send
        + Sync
        + 'static
        + Clone
{
}

#[allow(private_bounds, reason = "there's no the third implementation")]
pub trait ServiceRole: std::fmt::Debug + Send + Sync + 'static + Copy + Clone {
    type Req: TransferObject;
    type Resp: TransferObject;
    type Not: TryInto<CancelledNotification, Error = Self::Not>
        + From<CancelledNotification>
        + TransferObject;
    type PeerReq: TransferObject;
    type PeerResp: TransferObject;
    type PeerNot: TryInto<CancelledNotification, Error = Self::PeerNot>
        + From<CancelledNotification>
        + TransferObject;
    const IS_CLIENT: bool;
    type Info: TransferObject;
    type PeerInfo: TransferObject;
}

pub type TxJsonRpcMessage<R> =
    JsonRpcMessage<<R as ServiceRole>::Req, <R as ServiceRole>::Resp, <R as ServiceRole>::Not>;
pub type RxJsonRpcMessage<R> = JsonRpcMessage<
    <R as ServiceRole>::PeerReq,
    <R as ServiceRole>::PeerResp,
    <R as ServiceRole>::PeerNot,
>;

pub trait Service<R: ServiceRole>: Send + Sync + 'static {
    fn handle_request(
        &self,
        request: R::PeerReq,
        context: RequestContext<R>,
    ) -> impl Future<Output = Result<R::Resp, McpError>> + Send + '_;
    fn handle_notification(
        &self,
        notification: R::PeerNot,
    ) -> impl Future<Output = Result<(), McpError>> + Send + '_;
    fn get_peer(&self) -> Option<Peer<R>>;
    fn set_peer(&mut self, peer: Peer<R>);
    fn get_info(&self) -> R::Info;
}

pub trait ServiceExt<R: ServiceRole>: Service<R> + Sized {
    /// Convert this service to a dynamic boxed service
    ///
    /// This could be very helpful when you want to store the services in a collection
    fn into_dyn(self) -> Box<dyn DynService<R>> {
        Box::new(self)
    }
    fn serve<T, E, A>(
        self,
        transport: T,
    ) -> impl Future<Output = Result<RunningService<R, Self>, E>> + Send
    where
        T: IntoTransport<R, E, A>,
        E: std::error::Error + From<std::io::Error> + Send + Sync + 'static,
        Self: Sized,
    {
        Self::serve_with_ct(self, transport, Default::default())
    }
    fn serve_with_ct<T, E, A>(
        self,
        transport: T,
        ct: CancellationToken,
    ) -> impl Future<Output = Result<RunningService<R, Self>, E>> + Send
    where
        T: IntoTransport<R, E, A>,
        E: std::error::Error + From<std::io::Error> + Send + Sync + 'static,
        Self: Sized;
}

impl<R: ServiceRole> Service<R> for Box<dyn DynService<R>> {
    fn handle_request(
        &self,
        request: R::PeerReq,
        context: RequestContext<R>,
    ) -> impl Future<Output = Result<R::Resp, McpError>> + Send + '_ {
        DynService::handle_request(self.as_ref(), request, context)
    }

    fn handle_notification(
        &self,
        notification: R::PeerNot,
    ) -> impl Future<Output = Result<(), McpError>> + Send + '_ {
        DynService::handle_notification(self.as_ref(), notification)
    }

    fn get_peer(&self) -> Option<Peer<R>> {
        DynService::get_peer(self.as_ref())
    }

    fn set_peer(&mut self, peer: Peer<R>) {
        DynService::set_peer(self.as_mut(), peer)
    }

    fn get_info(&self) -> R::Info {
        DynService::get_info(self.as_ref())
    }
}

pub trait DynService<R: ServiceRole>: Send + Sync {
    fn handle_request(
        &self,
        request: R::PeerReq,
        context: RequestContext<R>,
    ) -> BoxFuture<Result<R::Resp, McpError>>;
    fn handle_notification(&self, notification: R::PeerNot) -> BoxFuture<Result<(), McpError>>;
    fn get_peer(&self) -> Option<Peer<R>>;
    fn set_peer(&mut self, peer: Peer<R>);
    fn get_info(&self) -> R::Info;
}

impl<R: ServiceRole, S: Service<R>> DynService<R> for S {
    fn handle_request(
        &self,
        request: R::PeerReq,
        context: RequestContext<R>,
    ) -> BoxFuture<Result<R::Resp, McpError>> {
        Box::pin(self.handle_request(request, context))
    }
    fn handle_notification(&self, notification: R::PeerNot) -> BoxFuture<Result<(), McpError>> {
        Box::pin(self.handle_notification(notification))
    }
    fn get_peer(&self) -> Option<Peer<R>> {
        self.get_peer()
    }
    fn set_peer(&mut self, peer: Peer<R>) {
        self.set_peer(peer)
    }
    fn get_info(&self) -> R::Info {
        self.get_info()
    }
}

<<<<<<< HEAD
use std::collections::{HashMap, VecDeque};
use std::ops::Deref;
use std::sync::Arc;
use std::sync::atomic::AtomicU32;
use std::time::Duration;
=======
use std::{
    collections::HashMap,
    ops::Deref,
    sync::{Arc, atomic::AtomicU32},
    time::Duration,
};
>>>>>>> 0a2f13a1

use tokio::sync::mpsc;

pub trait RequestIdProvider: Send + Sync + 'static {
    fn next_request_id(&self) -> RequestId;
}

#[derive(Debug, Default)]
pub struct AtomicU32RequestIdProvider {
    id: AtomicU32,
}

impl RequestIdProvider for AtomicU32RequestIdProvider {
    fn next_request_id(&self) -> RequestId {
        RequestId::Number(self.id.fetch_add(1, std::sync::atomic::Ordering::SeqCst))
    }
}

type Responder<T> = tokio::sync::oneshot::Sender<T>;

/// A handle to a remote request
///
/// You can cancel it by call [`RequestHandle::cancel`] with a reason,
///
/// or wait for response by call [`RequestHandle::await_response`]
#[derive(Debug)]
pub struct RequestHandle<R: ServiceRole> {
    pub rx: tokio::sync::oneshot::Receiver<Result<R::PeerResp, ServiceError>>,
    pub options: PeerRequestOptions,
    pub peer: Peer<R>,
    pub id: RequestId,
}

impl<R: ServiceRole> RequestHandle<R> {
    pub const REQUEST_TIMEOUT_REASON: &str = "request timeout";
    pub async fn await_response(self) -> Result<R::PeerResp, ServiceError> {
        if let Some(timeout) = self.options.timeout {
            let timeout_result = tokio::time::timeout(timeout, async move {
                self.rx
                    .await
                    .map_err(|_e| ServiceError::Transport(std::io::Error::other("disconnected")))?
            })
            .await;
            match timeout_result {
                Ok(response) => response,
                Err(_) => {
                    let error = Err(ServiceError::Timeout { timeout });
                    // cancel this request
                    let notification = CancelledNotification {
                        params: CancelledNotificationParam {
                            request_id: self.id,
                            reason: Some(Self::REQUEST_TIMEOUT_REASON.to_owned()),
                        },
                        method: crate::model::CancelledNotificationMethod,
                    };
                    let _ = self.peer.send_notification(notification.into()).await;
                    error
                }
            }
        } else {
            self.rx
                .await
                .map_err(|_e| ServiceError::Transport(std::io::Error::other("disconnected")))?
        }
    }

    /// Cancel this request
    pub async fn cancel(self, reason: Option<String>) -> Result<(), ServiceError> {
        let notification = CancelledNotification {
            params: CancelledNotificationParam {
                request_id: self.id,
                reason,
            },
            method: crate::model::CancelledNotificationMethod,
        };
        self.peer.send_notification(notification.into()).await?;
        Ok(())
    }
}

#[derive(Debug)]
pub enum PeerSinkMessage<R: ServiceRole> {
    Request(
        R::Req,
        RequestId,
        Responder<Result<R::PeerResp, ServiceError>>,
    ),
    Notification(R::Not, Responder<Result<(), ServiceError>>),
}

/// An interface to fetch the remote client or server
///
/// For general purpose, call [`Peer::send_request`] or [`Peer::send_notification`] to send message to remote peer.
///
/// To create a cancellable request, call [`Peer::send_cancellable_request`].
#[derive(Clone)]
pub struct Peer<R: ServiceRole> {
    tx: mpsc::Sender<PeerSinkMessage<R>>,
    request_id_provider: Arc<dyn RequestIdProvider>,
    info: Arc<R::PeerInfo>,
}

impl<R: ServiceRole> std::fmt::Debug for Peer<R> {
    fn fmt(&self, f: &mut std::fmt::Formatter<'_>) -> std::fmt::Result {
        f.debug_struct("PeerSink")
            .field("tx", &self.tx)
            .field("is_client", &R::IS_CLIENT)
            .finish()
    }
}

type ProxyOutbound<R> = mpsc::Receiver<PeerSinkMessage<R>>;

#[derive(Debug, Default)]
pub struct PeerRequestOptions {
    timeout: Option<Duration>,
}

impl PeerRequestOptions {
    pub fn no_options() -> Self {
        Self::default()
    }
}

impl<R: ServiceRole> Peer<R> {
    const CLIENT_CHANNEL_BUFFER_SIZE: usize = 1024;
    pub fn new(
        request_id_provider: Arc<dyn RequestIdProvider>,
        peer_info: R::PeerInfo,
    ) -> (Peer<R>, ProxyOutbound<R>) {
        let (tx, rx) = mpsc::channel(Self::CLIENT_CHANNEL_BUFFER_SIZE);
        (
            Self {
                tx,
                request_id_provider,
                info: peer_info.into(),
            },
            rx,
        )
    }
    pub async fn send_notification(&self, notification: R::Not) -> Result<(), ServiceError> {
        let (responder, receiver) = tokio::sync::oneshot::channel();
        self.tx
            .send(PeerSinkMessage::Notification(notification, responder))
            .await
            .map_err(|_m| ServiceError::Transport(std::io::Error::other("disconnected")))?;
        receiver
            .await
            .map_err(|_e| ServiceError::Transport(std::io::Error::other("disconnected")))?
    }
    pub async fn send_request(&self, request: R::Req) -> Result<R::PeerResp, ServiceError> {
        self.send_cancellable_request(request, PeerRequestOptions::no_options())
            .await?
            .await_response()
            .await
    }
    pub async fn send_cancellable_request(
        &self,
        request: R::Req,
        options: PeerRequestOptions,
    ) -> Result<RequestHandle<R>, ServiceError> {
        let id = self.request_id_provider.next_request_id();
        let (responder, receiver) = tokio::sync::oneshot::channel();
        self.tx
            .send(PeerSinkMessage::Request(request, id.clone(), responder))
            .await
            .map_err(|_m| ServiceError::Transport(std::io::Error::other("disconnected")))?;
        Ok(RequestHandle {
            id,
            rx: receiver,
            options,
            peer: self.clone(),
        })
    }
    pub fn peer_info(&self) -> &R::PeerInfo {
        &self.info
    }
}

#[derive(Debug)]
pub struct RunningService<R: ServiceRole, S: Service<R>> {
    service: Arc<S>,
    peer: Peer<R>,
    handle: tokio::task::JoinHandle<QuitReason>,
    /// cancellation token
    ct: CancellationToken,
}
impl<R: ServiceRole, S: Service<R>> Deref for RunningService<R, S> {
    type Target = Peer<R>;

    fn deref(&self) -> &Self::Target {
        self.peer()
    }
}

impl<R: ServiceRole, S: Service<R>> RunningService<R, S> {
    #[inline]
    pub fn peer(&self) -> &Peer<R> {
        &self.peer
    }
    #[inline]
    pub fn service(&self) -> &S {
        self.service.as_ref()
    }
    pub async fn waiting(self) -> Result<QuitReason, tokio::task::JoinError> {
        self.handle.await
    }
    pub async fn cancel(self) -> Result<QuitReason, tokio::task::JoinError> {
        self.ct.cancel();
        self.waiting().await
    }
}

#[derive(Debug, Clone, Copy, Eq, PartialEq, Hash)]
pub enum QuitReason {
    Cancelled,
    Closed,
}

/// Request execution context
#[derive(Debug, Clone)]
pub struct RequestContext<R: ServiceRole> {
    /// this token will be cancelled when the [`CancelledNotification`] is received.
    pub ct: CancellationToken,
    pub id: RequestId,
    /// An interface to fetch the remote client or server
    pub peer: Peer<R>,
}

/// Use this function to skip initialization process
pub async fn serve_directly<R, S, T, E, A>(
    service: S,
    transport: T,
    peer_info: R::PeerInfo,
) -> Result<RunningService<R, S>, E>
where
    R: ServiceRole,
    S: Service<R>,
    T: IntoTransport<R, E, A>,
    E: std::error::Error + Send + Sync + 'static,
{
    serve_directly_with_ct(service, transport, peer_info, Default::default()).await
}

/// Use this function to skip initialization process
pub async fn serve_directly_with_ct<R, S, T, E, A>(
    service: S,
    transport: T,
    peer_info: R::PeerInfo,
    ct: CancellationToken,
) -> Result<RunningService<R, S>, E>
where
    R: ServiceRole,
    S: Service<R>,
    T: IntoTransport<R, E, A>,
    E: std::error::Error + Send + Sync + 'static,
{
    serve_inner(service, transport, peer_info, Default::default(), ct).await
}

#[instrument(skip_all)]
async fn serve_inner<R, S, T, E, A>(
    mut service: S,
    transport: T,
    peer_info: R::PeerInfo,
    id_provider: Arc<AtomicU32RequestIdProvider>,
    ct: CancellationToken,
) -> Result<RunningService<R, S>, E>
where
    R: ServiceRole,
    S: Service<R>,
    T: IntoTransport<R, E, A>,
    E: std::error::Error + Send + Sync + 'static,
{
    use futures::{SinkExt, StreamExt};
    const SINK_PROXY_BUFFER_SIZE: usize = 64;
    let (sink_proxy_tx, mut sink_proxy_rx) =
        tokio::sync::mpsc::channel::<TxJsonRpcMessage<R>>(SINK_PROXY_BUFFER_SIZE);

    if R::IS_CLIENT {
        tracing::info!(?peer_info, "Service initialized as client");
    } else {
        tracing::info!(?peer_info, "Service initialized as server");
    }

    let (peer, mut peer_proxy) = <Peer<R>>::new(id_provider, peer_info);
    service.set_peer(peer.clone());
    let mut local_responder_pool = HashMap::new();
    let mut local_ct_pool = HashMap::<RequestId, CancellationToken>::new();
    let shared_service = Arc::new(service);
    // for return
    let service = shared_service.clone();

    // let message_sink = tokio::sync::
    // let mut stream = std::pin::pin!(stream);
    let serve_loop_ct = ct.child_token();
    let peer_return: Peer<R> = peer.clone();
    let handle = tokio::spawn(async move {
        let (mut sink, mut stream) = transport.into_transport();
        let mut sink = std::pin::pin!(sink);
        let mut stream = std::pin::pin!(stream);
        let mut batch_messages = VecDeque::<RxJsonRpcMessage<R>>::new();
        #[derive(Debug)]
        enum Event<P, R, T> {
            ProxyMessage(P),
            PeerMessage(R),
            ToSink(T),
        }
        let quit_reason = loop {
            let evt = if let Some(m) = batch_messages.pop_front() {
                Event::PeerMessage(m)
            } else {
                tokio::select! {
                    m = sink_proxy_rx.recv() => {
                        if let Some(m) = m {
                            Event::ToSink(m)
                        } else {
                            continue
                        }
                    }
                    m = stream.next() => {
                        if let Some(m) = m {
                            Event::PeerMessage(m)
                        } else {
                            // input stream closed
                            tracing::info!("input stream terminated");
                            break QuitReason::Closed
                        }
                    }
                    m = peer_proxy.recv() => {
                        if let Some(m) = m {
                            Event::ProxyMessage(m)
                        } else {
                            continue
                        }
                    }
                    _ = serve_loop_ct.cancelled() => {
                        tracing::info!("task cancelled");
                        break QuitReason::Cancelled
                    }
                }
            };

            tracing::debug!(?evt, "new event");
            match evt {
                // response and error
                Event::ToSink(m) => {
                    if let Some(id) = match &m {
                        JsonRpcMessage::Response(response) => Some(&response.id),
                        JsonRpcMessage::Error(error) => Some(&error.id),
                        _ => None,
                    } {
                        if let Some(ct) = local_ct_pool.remove(id) {
                            ct.cancel();
                        }
                        let send_result = sink.send(m).await;
                        if let Err(error) = send_result {
                            tracing::error!(%error, "fail to response message");
                        }
                    }
                }
                Event::ProxyMessage(PeerSinkMessage::Request(request, id, responder)) => {
                    local_responder_pool.insert(id.clone(), responder);
                    let send_result = sink
                        .send(JsonRpcMessage::request(request, id.clone()))
                        .await;
                    if let Err(e) = send_result {
                        if let Some(responder) = local_responder_pool.remove(&id) {
                            let _ = responder
                                .send(Err(ServiceError::Transport(std::io::Error::other(e))));
                        }
                    }
                }
                Event::ProxyMessage(PeerSinkMessage::Notification(notification, responder)) => {
                    // catch cancellation notification
                    let mut cancellation_param = None;
                    let notification = match notification.try_into() {
                        Ok::<CancelledNotification, _>(cancelled) => {
                            cancellation_param.replace(cancelled.params.clone());
                            cancelled.into()
                        }
                        Err(notification) => notification,
                    };
                    let send_result = sink.send(JsonRpcMessage::notification(notification)).await;
                    if let Err(e) = send_result {
                        let _ =
                            responder.send(Err(ServiceError::Transport(std::io::Error::other(e))));
                    }
                    if let Some(param) = cancellation_param {
                        if let Some(responder) = local_responder_pool.remove(&param.request_id) {
                            tracing::info!(id = %param.request_id, reason = param.reason, "cancelled");
                            let _response_result = responder.send(Err(ServiceError::Cancelled {
                                reason: param.reason.clone(),
                            }));
                        }
                    }
                }
                Event::PeerMessage(JsonRpcMessage::Request(JsonRpcRequest {
                    id, request, ..
                })) => {
                    tracing::info!(%id, ?request, "received request");
                    {
                        let service = shared_service.clone();
                        let sink = sink_proxy_tx.clone();
                        let request_ct = serve_loop_ct.child_token();
                        let context_ct = request_ct.child_token();
                        local_ct_pool.insert(id.clone(), request_ct);
                        let context = RequestContext {
                            ct: context_ct,
                            id: id.clone(),
                            peer: peer.clone(),
                        };
                        tokio::spawn(async move {
                            let result = service.handle_request(request, context).await;
                            let response = match result {
                                Ok(result) => {
                                    tracing::info!(%id, ?result, "response message");
                                    JsonRpcMessage::response(result, id)
                                }
                                Err(error) => {
                                    tracing::warn!(%id, ?error, "response error");
                                    JsonRpcMessage::error(error, id)
                                }
                            };
                            let _send_result = sink.send(response).await;
                        });
                    }
                }
                Event::PeerMessage(JsonRpcMessage::Notification(JsonRpcNotification {
                    notification,
                    ..
                })) => {
                    tracing::info!(?notification, "received notification");
                    // catch cancelled notification
                    let notification = match notification.try_into() {
                        Ok::<CancelledNotification, _>(cancelled) => {
                            if let Some(ct) = local_ct_pool.remove(&cancelled.params.request_id) {
                                tracing::info!(id = %cancelled.params.request_id, reason = cancelled.params.reason, "cancelled");
                                ct.cancel();
                            }
                            cancelled.into()
                        }
                        Err(notification) => notification,
                    };
                    {
                        let service = shared_service.clone();
                        tokio::spawn(async move {
                            let result = service.handle_notification(notification).await;
                            if let Err(error) = result {
                                tracing::warn!(%error, "Error sending notification");
                            }
                        });
                    }
                }
                Event::PeerMessage(JsonRpcMessage::Response(JsonRpcResponse {
                    result,
                    id,
                    ..
                })) => {
                    if let Some(responder) = local_responder_pool.remove(&id) {
                        let response_result = responder.send(Ok(result));
                        if let Err(_error) = response_result {
                            tracing::warn!(%id, "Error sending response");
                        }
                    }
                }
                Event::PeerMessage(JsonRpcMessage::Error(JsonRpcError { error, id, .. })) => {
                    if let Some(responder) = local_responder_pool.remove(&id) {
                        let _response_result = responder.send(Err(ServiceError::McpError(error)));
                        if let Err(_error) = _response_result {
                            tracing::warn!(%id, "Error sending response");
                        }
                    }
                }
                Event::PeerMessage(JsonRpcMessage::BatchRequest(batch)) => {
                    batch_messages.extend(
                        batch
                            .into_iter()
                            .map(JsonRpcBatchRequestItem::into_non_batch_message),
                    );
                }
                Event::PeerMessage(JsonRpcMessage::BatchResponse(batch)) => {
                    batch_messages.extend(
                        batch
                            .into_iter()
                            .map(JsonRpcBatchResponseItem::into_non_batch_message),
                    );
                }
            }
        };
        let sink_close_result = sink.close().await;
        if let Err(e) = sink_close_result {
            tracing::error!(%e, "fail to close sink");
        }
        tracing::info!(?quit_reason, "serve finished");
        quit_reason
    });
    Ok(RunningService {
        service,
        peer: peer_return,
        handle,
        ct,
    })
}<|MERGE_RESOLUTION|>--- conflicted
+++ resolved
@@ -1,20 +1,12 @@
-<<<<<<< HEAD
-use crate::error::Error as McpError;
-use crate::model::{
-    CancelledNotification, CancelledNotificationParam, JsonRpcBatchRequestItem,
-    JsonRpcBatchResponseItem, JsonRpcError, JsonRpcMessage, JsonRpcNotification, JsonRpcRequest,
-    JsonRpcResponse, RequestId,
-};
-use crate::transport::IntoTransport;
-=======
->>>>>>> 0a2f13a1
 use futures::future::BoxFuture;
 use thiserror::Error;
 
 use crate::{
     error::Error as McpError,
     model::{
-        CancelledNotification, CancelledNotificationParam, JsonRpcMessage, Message, RequestId,
+        CancelledNotification, CancelledNotificationParam, JsonRpcBatchRequestItem,
+        JsonRpcBatchResponseItem, JsonRpcError, JsonRpcMessage, JsonRpcNotification,
+        JsonRpcRequest, JsonRpcResponse, RequestId,
     },
     transport::IntoTransport,
 };
@@ -196,20 +188,12 @@
     }
 }
 
-<<<<<<< HEAD
-use std::collections::{HashMap, VecDeque};
-use std::ops::Deref;
-use std::sync::Arc;
-use std::sync::atomic::AtomicU32;
-use std::time::Duration;
-=======
 use std::{
-    collections::HashMap,
+    collections::{HashMap, VecDeque},
     ops::Deref,
     sync::{Arc, atomic::AtomicU32},
     time::Duration,
 };
->>>>>>> 0a2f13a1
 
 use tokio::sync::mpsc;
 

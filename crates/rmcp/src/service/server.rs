--- conflicted
+++ resolved
@@ -3,23 +3,13 @@
 
 use super::*;
 use crate::model::{
-<<<<<<< HEAD
-    CancelledNotification, CancelledNotificationParam, ClientInfo, ClientNotification,
-    ClientRequest, ClientResult, CreateMessageRequest, CreateMessageRequestParam,
-    CreateMessageResult, ListRootsRequest, ListRootsResult, LoggingMessageNotification,
-    LoggingMessageNotificationParam, ProgressNotification, ProgressNotificationParam,
-    PromptListChangedNotification, ResourceListChangedNotification, ResourceUpdatedNotification,
-    ResourceUpdatedNotificationParam, ServerInfo, ServerJsonRpcMessage, ServerNotification,
-    ServerRequest, ServerResult, ToolListChangedNotification,
-=======
     CancelledNotification, CancelledNotificationParam, ClientInfo, ClientJsonRpcMessage,
-    ClientMessage, ClientNotification, ClientRequest, ClientResult, CreateMessageRequest,
+    ClientNotification, ClientRequest, ClientResult, CreateMessageRequest,
     CreateMessageRequestParam, CreateMessageResult, ListRootsRequest, ListRootsResult,
     LoggingMessageNotification, LoggingMessageNotificationParam, ProgressNotification,
     ProgressNotificationParam, PromptListChangedNotification, ResourceListChangedNotification,
-    ResourceUpdatedNotification, ResourceUpdatedNotificationParam, ServerInfo, ServerMessage,
-    ServerNotification, ServerRequest, ServerResult, ToolListChangedNotification,
->>>>>>> 4ca00c20
+    ResourceUpdatedNotification, ResourceUpdatedNotificationParam, ServerInfo, ServerNotification,
+    ServerRequest, ServerResult, ToolListChangedNotification,
 };
 
 #[derive(Debug, Clone, Copy, Default, PartialEq, Eq)]
@@ -43,10 +33,10 @@
 #[derive(Error, Debug)]
 pub enum ServerError {
     #[error("expect initialized request, but received: {0:?}")]
-    ExpectedInitRequest(Option<ClientMessage>),
+    ExpectedInitRequest(Option<ClientJsonRpcMessage>),
 
     #[error("expect initialized notification, but received: {0:?}")]
-    ExpectedInitNotification(Option<ClientMessage>),
+    ExpectedInitNotification(Option<ClientJsonRpcMessage>),
 
     #[error("connection closed: {0}")]
     ConnectionClosed(String),
@@ -85,15 +75,17 @@
 }
 
 /// Helper function to get the next message from the stream
-async fn expect_next_message<S>(stream: &mut S, context: &str) -> Result<ClientMessage, ServerError>
+async fn expect_next_message<S>(
+    stream: &mut S,
+    context: &str,
+) -> Result<ClientJsonRpcMessage, ServerError>
 where
     S: StreamExt<Item = ClientJsonRpcMessage> + Unpin,
 {
-    Ok(stream
+    stream
         .next()
         .await
-        .ok_or_else(|| ServerError::ConnectionClosed(context.to_string()))?
-        .into_message())
+        .ok_or_else(|| ServerError::ConnectionClosed(context.to_string()))
 }
 
 /// Helper function to expect a request from the stream
@@ -137,22 +129,6 @@
     let (sink, stream) = transport.into_transport();
     let mut sink = Box::pin(sink);
     let mut stream = Box::pin(stream);
-<<<<<<< HEAD
-    let id_provider = <Arc<AtomicU32Provider>>::default();
-    // service
-    let (request, id) = stream
-        .next()
-        .await
-        .ok_or(std::io::Error::new(
-            std::io::ErrorKind::UnexpectedEof,
-            "expect initialize request",
-        ))?
-        .into_request()
-        .ok_or(std::io::Error::new(
-            std::io::ErrorKind::InvalidData,
-            "expect initialize request",
-        ))?;
-=======
     let id_provider = <Arc<AtomicU32RequestIdProvider>>::default();
 
     // Convert ServerError to std::io::Error, then to E
@@ -168,13 +144,13 @@
         .await
         .map_err(handle_server_error)?;
 
->>>>>>> 4ca00c20
     let ClientRequest::InitializeRequest(peer_info) = request else {
         return Err(handle_server_error(ServerError::ExpectedInitRequest(Some(
-            ClientMessage::Request(request, id),
+            ClientJsonRpcMessage::request(request, id),
         ))));
     };
-<<<<<<< HEAD
+
+    // Send initialize response
     let mut init_response = service.get_info();
     let protocol_version = match peer_info
         .params
@@ -192,37 +168,16 @@
         ServerResult::InitializeResult(init_response),
         id,
     ))
-=======
-
-    // Send initialize response
-    let init_response = service.get_info();
-    sink.send(
-        ServerMessage::Response(ServerResult::InitializeResult(init_response), id)
-            .into_json_rpc_message(),
-    )
->>>>>>> 4ca00c20
     .await?;
 
     // Wait for initialize notification
     let notification = expect_notification(&mut stream, "initialize notification")
         .await
-<<<<<<< HEAD
-        .ok_or(std::io::Error::new(
-            std::io::ErrorKind::UnexpectedEof,
-            "expect initialize notification",
-        ))?
-        .into_notification()
-        .ok_or(std::io::Error::new(
-            std::io::ErrorKind::InvalidData,
-            "expect initialize notification",
-        ))?;
-=======
         .map_err(handle_server_error)?;
 
->>>>>>> 4ca00c20
     let ClientNotification::InitializedNotification(_) = notification else {
         return Err(handle_server_error(ServerError::ExpectedInitNotification(
-            Some(ClientMessage::Notification(notification)),
+            Some(ClientJsonRpcMessage::notification(notification)),
         )));
     };
 

--- conflicted
+++ resolved
@@ -18,7 +18,7 @@
 futures = "0.3"
 
 [dev-dependencies]
-<<<<<<< HEAD
+
 tokio-util = { version = "0.7", features = ["io", "codec"]}
 rand = { version = "0.8" }
 
@@ -30,25 +30,14 @@
 tokio = { version = "1", features = ["io-util", "rt", "time", "macros"] }
 wasi = { version = "0.11.0+wasi-snapshot-preview1" }
 
-
-=======
-axum = { version = "0.8", features = ["macros"] }
-tokio-util = { version = "0.7", features = ["io", "codec"]}
-rand = { version = "0.8" }
-
->>>>>>> c0bd94dd
 [[example]]
 name = "counter-server"
 path = "src/counter_server.rs"
 
 [[example]]
 name = "axum"
-<<<<<<< HEAD
 path = "src/axum.rs"
 
 [[example]]
 name = "wasi_std_io"
-path = "src/wasi_std_io.rs"
-=======
-path = "src/axum.rs"
->>>>>>> c0bd94dd
+path = "src/wasi_std_io.rs"